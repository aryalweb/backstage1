/*
 * Copyright 2022 The Backstage Authors
 *
 * Licensed under the Apache License, Version 2.0 (the "License");
 * you may not use this file except in compliance with the License.
 * You may obtain a copy of the License at
 *
 *     http://www.apache.org/licenses/LICENSE-2.0
 *
 * Unless required by applicable law or agreed to in writing, software
 * distributed under the License is distributed on an "AS IS" BASIS,
 * WITHOUT WARRANTIES OR CONDITIONS OF ANY KIND, either express or implied.
 * See the License for the specific language governing permissions and
 * limitations under the License.
 */
import React, { useContext, useEffect } from 'react';
import {
  Page,
  Header,
  Content,
  Progress,
  InfoCard,
  MarkdownContent,
} from '@backstage/core-components';
import { NextFieldExtensionOptions } from '../../extensions';
import { Navigate, useNavigate } from 'react-router';
import { stringifyEntityRef } from '@backstage/catalog-model';
import {
  AnalyticsContext,
  errorApiRef,
  useApi,
  useRouteRef,
  useRouteRefParams,
} from '@backstage/core-plugin-api';
import { scaffolderApiRef } from '../../api';
import useAsync from 'react-use/lib/useAsync';
import { makeStyles } from '@material-ui/core';
import { Stepper } from './Stepper';
import { BackstageTheme } from '@backstage/theme';
import {
  nextRouteRef,
<<<<<<< HEAD
  nextScaffolderTaskRouteRef,
=======
  scaffolderTaskRouteRef,
>>>>>>> 37524f58
  selectedTemplateRouteRef,
} from '../../routes';
import { SecretsContext } from '../../components/secrets/SecretsContext';
import { JsonValue } from '@backstage/types';

export interface TemplateWizardPageProps {
  customFieldExtensions: NextFieldExtensionOptions<any, any>[];
}

const useStyles = makeStyles<BackstageTheme>(() => ({
  markdown: {
    /** to make the styles for React Markdown not leak into the description */
    '& :first-child': {
      marginTop: 0,
    },
    '& :last-child': {
      marginBottom: 0,
    },
  },
}));

const useTemplateParameterSchema = (templateRef: string) => {
  const scaffolderApi = useApi(scaffolderApiRef);
  const { value, loading, error } = useAsync(
    () => scaffolderApi.getTemplateParameterSchema(templateRef),
    [scaffolderApi, templateRef],
  );

  return { manifest: value, loading, error };
};

export const TemplateWizardPage = (props: TemplateWizardPageProps) => {
  const styles = useStyles();
  const rootRef = useRouteRef(nextRouteRef);
<<<<<<< HEAD
  const nextTemplateRef = useRouteRef(nextScaffolderTaskRouteRef);
=======
  const taskRoute = useRouteRef(scaffolderTaskRouteRef);
>>>>>>> 37524f58
  const { secrets } = useContext(SecretsContext) ?? {};
  const scaffolderApi = useApi(scaffolderApiRef);
  const navigate = useNavigate();
  const { templateName, namespace } = useRouteRefParams(
    selectedTemplateRouteRef,
  );
<<<<<<< HEAD
=======

>>>>>>> 37524f58
  const templateRef = stringifyEntityRef({
    kind: 'Template',
    namespace,
    name: templateName,
  });

  const errorApi = useApi(errorApiRef);
  const { loading, manifest, error } = useTemplateParameterSchema(templateRef);

  const onComplete = async (values: Record<string, JsonValue>) => {
    const { taskId } = await scaffolderApi.scaffold({
      templateRef,
      values,
      secrets,
    });

<<<<<<< HEAD
    navigate(nextTemplateRef({ taskId }));
=======
    navigate(taskRoute({ taskId }));
>>>>>>> 37524f58
  };

  useEffect(() => {
    if (error) {
      errorApi.post(new Error(`Failed to load template, ${error}`));
    }
  }, [error, errorApi]);

  if (error) {
    return <Navigate to={rootRef()} />;
  }

  return (
    <AnalyticsContext attributes={{ entityRef: templateRef }}>
      <Page themeId="website">
        <Header
          pageTitleOverride="Create a new component"
          title="Create a new component"
          subtitle="Create new software components using standard templates in your organization"
        />
        <Content>
          {loading && <Progress />}
          {manifest && (
            <InfoCard
              title={manifest.title}
              subheader={
                <MarkdownContent
                  className={styles.markdown}
                  content={manifest.description ?? 'No description'}
                />
              }
              noPadding
              titleTypographyProps={{ component: 'h2' }}
            >
              <Stepper
                manifest={manifest}
                extensions={props.customFieldExtensions}
                onComplete={onComplete}
              />
<<<<<<< HEAD
            }
            noPadding
            titleTypographyProps={{ component: 'h2' }}
          >
            <Stepper
              manifest={manifest}
              extensions={props.customFieldExtensions}
              onComplete={onComplete}
            />
          </InfoCard>
        )}
      </Content>
    </Page>
=======
            </InfoCard>
          )}
        </Content>
      </Page>
    </AnalyticsContext>
>>>>>>> 37524f58
  );
};<|MERGE_RESOLUTION|>--- conflicted
+++ resolved
@@ -39,11 +39,7 @@
 import { BackstageTheme } from '@backstage/theme';
 import {
   nextRouteRef,
-<<<<<<< HEAD
   nextScaffolderTaskRouteRef,
-=======
-  scaffolderTaskRouteRef,
->>>>>>> 37524f58
   selectedTemplateRouteRef,
 } from '../../routes';
 import { SecretsContext } from '../../components/secrets/SecretsContext';
@@ -78,21 +74,14 @@
 export const TemplateWizardPage = (props: TemplateWizardPageProps) => {
   const styles = useStyles();
   const rootRef = useRouteRef(nextRouteRef);
-<<<<<<< HEAD
   const nextTemplateRef = useRouteRef(nextScaffolderTaskRouteRef);
-=======
-  const taskRoute = useRouteRef(scaffolderTaskRouteRef);
->>>>>>> 37524f58
   const { secrets } = useContext(SecretsContext) ?? {};
   const scaffolderApi = useApi(scaffolderApiRef);
   const navigate = useNavigate();
   const { templateName, namespace } = useRouteRefParams(
     selectedTemplateRouteRef,
   );
-<<<<<<< HEAD
-=======
 
->>>>>>> 37524f58
   const templateRef = stringifyEntityRef({
     kind: 'Template',
     namespace,
@@ -109,11 +98,7 @@
       secrets,
     });
 
-<<<<<<< HEAD
     navigate(nextTemplateRef({ taskId }));
-=======
-    navigate(taskRoute({ taskId }));
->>>>>>> 37524f58
   };
 
   useEffect(() => {
@@ -153,26 +138,10 @@
                 extensions={props.customFieldExtensions}
                 onComplete={onComplete}
               />
-<<<<<<< HEAD
-            }
-            noPadding
-            titleTypographyProps={{ component: 'h2' }}
-          >
-            <Stepper
-              manifest={manifest}
-              extensions={props.customFieldExtensions}
-              onComplete={onComplete}
-            />
-          </InfoCard>
-        )}
-      </Content>
-    </Page>
-=======
             </InfoCard>
           )}
         </Content>
       </Page>
     </AnalyticsContext>
->>>>>>> 37524f58
   );
 };